#!/bin/sh

<<<<<<< HEAD
mkdir /tmp/louvain/
cp -R * /tmp/louvain/

cd /tmp/louvain/

# source dist 
python setup.py sdist
#python setup.py sdist upload --sign
#python2.7 setup.py bdist_egg upload --sign
#python3.4 setup.py bdist_egg upload --sign

# Conda packages
~/miniconda2/bin/python setup.py --no-pkg-config bdist_conda
~/miniconda2/bin/anaconda upload -i ~/miniconda2/conda-bld/linux-64/louvain-0.5.3-py27_0.tar.bz2

~/miniconda3/bin/python setup.py --no-pkg-config bdist_conda
~/miniconda3/bin/anaconda upload -i ~/miniconda3/conda-bld/linux-64/louvain-0.5.3-py35_0.tar.bz2

cd -

if [ ! -d "dist/" ]; then
  mkdir dist/
=======
if [ "$1" = "release" ]; then
  echo "Making release, uploading to PyPi and Anaconda..."
  # source dist 
  source ~/anaconda2/bin/activate root
  python setup.py sdist upload --sign
  python setup.py bdist_egg upload --sign
  
  source ~/anaconda3/bin/activate root
  python setup.py bdist_egg upload --sign
  
  # docs will be built automatically by readthedocs.org
  # python setup.py build_sphinx
  
  # Conda packages
  ~/anaconda2/bin/conda config --set anaconda_upload yes
  source ~/anaconda2/bin/activate root
  python setup.py --no-pkg-config bdist_conda
  
  ~/anaconda3/bin/conda config --set anaconda_upload yes
  source ~/anaconda3/bin/activate root
  python setup.py --no-pkg-config bdist_conda
else
  echo "Dry run, not uploading anything..."
  # source dist 
  source ~/anaconda2/bin/activate root
  python setup.py sdist
  python setup.py bdist_egg
  
  source ~/anaconda3/bin/activate root
  python setup.py sdist
  python setup.py sdist
  python setup.py bdist_egg
  
  # docs will be built automatically by readthedocs.org
  # but let's test if there is not anything going wrong
  python setup.py build_sphinx
  
  # Conda packages
  ~/anaconda2/bin/conda config --set anaconda_upload no
  source ~/anaconda2/bin/activate root
  python setup.py --no-pkg-config bdist_conda
  
  ~/anaconda3/bin/conda config --set anaconda_upload no
  source ~/anaconda3/bin/activate root
  python setup.py --no-pkg-config bdist_conda
>>>>>>> 768b7f9b
fi
<|MERGE_RESOLUTION|>--- conflicted
+++ resolved
@@ -1,29 +1,5 @@
 #!/bin/sh
 
-<<<<<<< HEAD
-mkdir /tmp/louvain/
-cp -R * /tmp/louvain/
-
-cd /tmp/louvain/
-
-# source dist 
-python setup.py sdist
-#python setup.py sdist upload --sign
-#python2.7 setup.py bdist_egg upload --sign
-#python3.4 setup.py bdist_egg upload --sign
-
-# Conda packages
-~/miniconda2/bin/python setup.py --no-pkg-config bdist_conda
-~/miniconda2/bin/anaconda upload -i ~/miniconda2/conda-bld/linux-64/louvain-0.5.3-py27_0.tar.bz2
-
-~/miniconda3/bin/python setup.py --no-pkg-config bdist_conda
-~/miniconda3/bin/anaconda upload -i ~/miniconda3/conda-bld/linux-64/louvain-0.5.3-py35_0.tar.bz2
-
-cd -
-
-if [ ! -d "dist/" ]; then
-  mkdir dist/
-=======
 if [ "$1" = "release" ]; then
   echo "Making release, uploading to PyPi and Anaconda..."
   # source dist 
@@ -69,5 +45,4 @@
   ~/anaconda3/bin/conda config --set anaconda_upload no
   source ~/anaconda3/bin/activate root
   python setup.py --no-pkg-config bdist_conda
->>>>>>> 768b7f9b
 fi
