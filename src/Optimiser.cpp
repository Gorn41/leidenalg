#include "Optimiser.h"

/****************************************************************************
  Create a new Optimiser object

  Be sure to call

  igraph_i_set_attribute_table(&igraph_cattribute_table);

  before using this package, otherwise the attribute handling
  will not be dealt with correctly.

  Parameters:
    consider_comms
                 -- Consider communities in a specific manner:
        ALL_COMMS       -- Consider all communities for improvement.
        ALL_NEIGH_COMMS -- Consider all neighbour communities for
                           improvement.
        RAND_COMM       -- Consider a random commmunity for improvement.
        RAND_NEIGH_COMM -- Consider a random community among the neighbours
                           for improvement.
****************************************************************************/
Optimiser::Optimiser()
{
  this->consider_comms = Optimiser::ALL_NEIGH_COMMS;
  this->optimise_routine = Optimiser::MOVE_NODES;
  this->refine_consider_comms = Optimiser::ALL_NEIGH_COMMS;
  this->refine_routine = Optimiser::MERGE_NODES;
  this->refine_partition = true;
  this->consider_empty_community = true;

  igraph_rng_init(&rng, &igraph_rngtype_mt19937);
}

Optimiser::~Optimiser()
{
  igraph_rng_destroy(&rng);
}

void Optimiser::print_settings()
{
  cerr << "Consider communities method:\t" << this->consider_comms << endl;
  cerr << "Refine partition:\t" << this->refine_partition << endl;
}

/*****************************************************************************
  optimise the provided partition.
*****************************************************************************/
double Optimiser::optimise_partition(MutableVertexPartition* partition)
{
  vector<MutableVertexPartition*> partitions(1);
  partitions[0] = partition;
  vector<double> layer_weights(1, 1.0);
  return this->optimise_partition(partitions, layer_weights);
}

/*****************************************************************************
  optimise the providede partitions simultaneously. We here use the sum
  of the difference of the moves as the overall quality function, each partition
  weighted by the layer weight.
*****************************************************************************/
/*****************************************************************************
  optimise the provided partition.
*****************************************************************************/
double Optimiser::optimise_partition(vector<MutableVertexPartition*> partitions, vector<double> layer_weights)
{
  #ifdef DEBUG
    cerr << "void Optimiser::optimise_partition(vector<MutableVertexPartition*> partitions, vector<double> layer_weights)" << endl;
  #endif

  double q = 0.0;

  // Number of multiplex layers
  size_t nb_layers = partitions.size();
  if (nb_layers == 0)
    throw Exception("No partitions provided.");

  // Get graphs for all layers
  vector<Graph*> graphs(nb_layers);
  for (size_t layer = 0; layer < nb_layers; layer++)
    graphs[layer] = partitions[layer]->get_graph();

  // Number of nodes in the graphs. Should be the same across
  // all graphs, so we only take the first one.
  size_t n = graphs[0]->vcount();

  // Make sure that all graphs contain the exact same number of nodes.
  // We assume the index of each vertex in the graph points to the
  // same node (but then in a different layer).
  for (size_t layer = 0; layer < nb_layers; layer++)
    if (graphs[layer]->vcount() != n)
      throw Exception("Number of nodes are not equal for all graphs.");

  // Initialize the vector of the collapsed graphs for all layers
  vector<Graph*> collapsed_graphs(nb_layers);
  vector<MutableVertexPartition*> collapsed_partitions(nb_layers);

  // Declare the collapsed_graph variable which will contain the graph
  // collapsed by its communities. We will use this variables at each
  // further iteration, so we don't keep a collapsed graph at each pass.
  for (size_t layer = 0; layer < nb_layers; layer++)
  {
    collapsed_graphs[layer] = graphs[layer];
    collapsed_partitions[layer] = partitions[layer];
  }

  // This reflects the aggregate node, which to start with is simply equal to the graph.
  vector<size_t> aggregate_node_per_individual_node = range(n);
  int aggregate_further = true;
  // As long as there remains improvement iterate
  double improv = 0.0;
  do
  {

    // Optimise partition for collapsed graph
    #ifdef DEBUG
      q = 0.0;
      for (size_t layer = 0; layer < nb_layers; layer++)
        q += partitions[layer]->quality()*layer_weights[layer];
      cerr << "Quality before moving " <<  q << endl;
    #endif
<<<<<<< HEAD
    if (this->optimise_routine == Optimiser::MOVE_NODES)
      improv += this->move_nodes(collapsed_partitions, layer_weights);
    else if (this->optimise_routine == Optimiser::MERGE_NODES)
      improv += this->merge_nodes(collapsed_partitions, layer_weights);
=======

    improv = this->move_nodes(collapsed_partitions, layer_weights);
    total_improv += improv;
>>>>>>> 539f763c

    #ifdef DEBUG
      cerr << "Found " << collapsed_partitions[0]->nb_communities() << " communities, improved " << improv << endl;
      q = 0.0;
      for (size_t layer = 0; layer < nb_layers; layer++)
        q += partitions[layer]->quality()*layer_weights[layer];
      cerr << "Quality after moving " <<  q << endl;
    #endif // DEBUG

    // Make sure improvement on coarser scale is reflected on the
    // scale of the graph as a whole.
    for (size_t layer = 0; layer < nb_layers; layer++)
    {
      if (collapsed_partitions[layer] != partitions[layer])
      {
        if (this->refine_partition)
          partitions[layer]->from_coarse_partition(collapsed_partitions[layer], aggregate_node_per_individual_node);
        else
          partitions[layer]->from_coarse_partition(collapsed_partitions[layer]);
      }
    }

    #ifdef DEBUG
      q = 0.0;
      for (size_t layer = 0; layer < nb_layers; layer++)
        q += partitions[layer]->quality()*layer_weights[layer];
      cerr << "Quality on finer partition " << q << endl;
    #endif // DEBUG

    #ifdef DEBUG
        cerr << "Number of communities: " << partitions[0]->nb_communities() << endl;
    #endif

    // Collapse graph (i.e. community graph)
    // If we do refine the partition, we separate communities in slightly more
    // fine-grained parts for which we collapse the graph.
    vector<MutableVertexPartition*> sub_collapsed_partitions(nb_layers);

    vector<Graph*> new_collapsed_graphs(nb_layers);
    vector<MutableVertexPartition*> new_collapsed_partitions(nb_layers);

    if (this->refine_partition)
    {
      // First create a new partition, which should be a sub partition
      // of the collapsed partition, i.e. such that all clusters of
      // the partition are strictly partitioned in the subpartition.

      #ifdef DEBUG
        cerr << "\tBefore SLM " << collapsed_partitions[0]->nb_communities() << " communities." << endl;
      #endif
      for (size_t layer = 0; layer < nb_layers; layer++)
      {
        sub_collapsed_partitions[layer] = collapsed_partitions[layer]->create(collapsed_graphs[layer]);
      }

      // Then move around nodes but restrict movement to within original communities.
      #ifdef DEBUG
        cerr << "\tStarting SLM with " << sub_collapsed_partitions[0]->nb_communities() << " communities." << endl;
      #endif
      if (this->refine_routine == Optimiser::MOVE_NODES)
        this->move_nodes_constrained(sub_collapsed_partitions, layer_weights, refine_consider_comms, collapsed_partitions[0]);
      else if (this->refine_routine == Optimiser::MERGE_NODES)
        this->merge_nodes_constrained(sub_collapsed_partitions, layer_weights, refine_consider_comms, collapsed_partitions[0]);
      #ifdef DEBUG
        cerr << "\tAfter applying SLM found " << sub_collapsed_partitions[0]->nb_communities() << " communities." << endl;
      #endif

      // Determine new aggregate node per individual node
      for (size_t v = 0; v < n; v++)
      {
        size_t aggregate_node = aggregate_node_per_individual_node[v];
        aggregate_node_per_individual_node[v] = sub_collapsed_partitions[0]->membership(aggregate_node);
      }

      // Collapse graph based on sub collapsed partition
      for (size_t layer = 0; layer < nb_layers; layer++)
      {
        new_collapsed_graphs[layer] = collapsed_graphs[layer]->collapse_graph(sub_collapsed_partitions[layer]);
      }

      // Determine the membership for the collapsed graph
      vector<size_t> new_collapsed_membership(new_collapsed_graphs[0]->vcount());

      // Every node within the collapsed graph should be assigned
      // to the community of the original partition before the slm.
      // We thus check for each node what the community is in the slm_partition
      // and set the membership equal to the original partition (i.e.
      // even though the aggregation may be slightly different, the
      // membership of the aggregated nodes is as indicated by the original partition.)
      #ifdef DEBUG
        //cerr << "SLM\tOrig" << endl;
      #endif // DEBUG
      for (size_t v = 0; v < collapsed_graphs[0]->vcount(); v++)
      {
        size_t new_aggregate_node = sub_collapsed_partitions[0]->membership(v);
        new_collapsed_membership[new_aggregate_node] = collapsed_partitions[0]->membership(v);
        #ifdef DEBUG
          //cerr << sub_collapsed_partition->membership(v) << "\t" << sub_collapsed_partition->membership(v) << endl;
        #endif // DEBUG
      }

      // Create new collapsed partition
      for (size_t layer = 0; layer < nb_layers; layer++)
      {
        delete sub_collapsed_partitions[layer];
        new_collapsed_partitions[layer] = collapsed_partitions[layer]->create(new_collapsed_graphs[layer], new_collapsed_membership);
      }
    }
    else
    {
      for (size_t layer = 0; layer < nb_layers; layer++)
      {
        new_collapsed_graphs[layer] = collapsed_graphs[layer]->collapse_graph(collapsed_partitions[layer]);
        // Create collapsed partition (i.e. default partition of each node in its own community).
        new_collapsed_partitions[layer] = collapsed_partitions[layer]->create(new_collapsed_graphs[layer]);
        #ifdef DEBUG
          cerr << "Layer " << layer << endl;
          cerr << "Old collapsed graph " << collapsed_graphs[layer] << ", vcount is " << collapsed_graphs[layer]->vcount() << endl;
          cerr << "New collapsed graph " << new_collapsed_graphs[layer] << ", vcount is " << new_collapsed_graphs[layer]->vcount() << endl;
        #endif
      }
    }

    aggregate_further = (new_collapsed_graphs[0]->vcount() < collapsed_graphs[0]->vcount()) &&
                        (collapsed_graphs[0]->vcount() > collapsed_partitions[0]->nb_communities());

    #ifdef DEBUG
      cerr << "Aggregate further " << aggregate_further << endl;
    #endif

    // Delete the previous collapsed partition and graph
    for (size_t layer = 0; layer < nb_layers; layer++)
    {
      if (collapsed_partitions[layer] != partitions[layer])
        delete collapsed_partitions[layer];
      if (collapsed_graphs[layer] != graphs[layer])
        delete collapsed_graphs[layer];
    }

    // and set them to the new one.
    collapsed_partitions = new_collapsed_partitions;
    collapsed_graphs = new_collapsed_graphs;

    #ifdef DEBUG
      for (size_t layer = 0; layer < nb_layers; layer++)
      {
        cerr <<   "Calculate partition " << layer  << " quality." << endl;
        q = partitions[layer]->quality()*layer_weights[layer];
        cerr <<   "Calculate collapsed partition quality." << endl;
        double q_collapsed = 0.0;
        q_collapsed += collapsed_partitions[layer]->quality()*layer_weights[layer];
        if (fabs(q - q_collapsed) > 1e-6)
        {
          cerr << "ERROR: Quality of original partition and collapsed partition are not equal." << endl;
        }
        cerr <<   "partition->quality()=" << q
             << ", collapsed_partition->quality()=" << q_collapsed << endl;
        cerr <<   "graph->total_weight()=" << graphs[layer]->total_weight()
             << ", collapsed_graph->total_weight()=" << collapsed_graphs[layer]->total_weight() << endl;
        cerr <<   "graph->vcount()=" << graphs[layer]->vcount()
             << ", collapsed_graph->vcount()="  << collapsed_graphs[layer]->vcount() << endl;
        cerr <<   "graph->ecount()=" << graphs[layer]->ecount()
             << ", collapsed_graph->ecount()="  << collapsed_graphs[layer]->ecount() << endl;
        cerr <<   "graph->is_directed()=" << graphs[layer]->is_directed()
             << ", collapsed_graph->is_directed()="  << collapsed_graphs[layer]->is_directed() << endl;
        cerr <<   "graph->correct_self_loops()=" << graphs[layer]->correct_self_loops()
             << ", collapsed_graph->correct_self_loops()="  << collapsed_graphs[layer]->correct_self_loops() << endl << endl;
      }
    #endif // DEBUG

  } while (aggregate_further);

  // Clean up memory after use.
  for (size_t layer = 0; layer < nb_layers; layer++)
  {
    if (collapsed_partitions[layer] != partitions[layer])
      delete collapsed_partitions[layer];

    if (collapsed_graphs[layer] != graphs[layer])
      delete collapsed_graphs[layer];
  }

  // Make sure the resulting communities are called 0,...,r-1
  // where r is the number of communities.
  q = 0.0;
  vector<size_t> membership = MutableVertexPartition::renumber_communities(partitions);
  // We only renumber the communities for the first graph,
  // since the communities for the other graphs should just be equal
  // to the membership of the first graph.
  for (size_t layer = 0; layer < nb_layers; layer++)
  {
    partitions[layer]->renumber_communities(membership);
    q += partitions[layer]->quality()*layer_weights[layer];
  }
  return improv;
}

/*****************************************************************************
    Move nodes to other communities depending on how other communities are
    considered, see consider_comms parameter of the class.

    Parameters:
      partition -- The partition to optimise.
******************************************************************************/
double Optimiser::move_nodes(MutableVertexPartition* partition)
{
  return this->move_nodes(partition, this->consider_comms);
}

double Optimiser::move_nodes(MutableVertexPartition* partition, int consider_comms)
{
  vector<MutableVertexPartition*> partitions(1);
  partitions[0] = partition;
  vector<double> layer_weights(1, 1.0);
  return this->move_nodes(partitions, layer_weights, consider_comms, this->consider_empty_community);
}

double Optimiser::merge_nodes(MutableVertexPartition* partition)
{
  return this->merge_nodes(partition, this->consider_comms);
}

double Optimiser::merge_nodes(MutableVertexPartition* partition, int consider_comms)
{
  vector<MutableVertexPartition*> partitions(1);
  partitions[0] = partition;
  vector<double> layer_weights(1, 1.0);
  return this->merge_nodes(partitions, layer_weights, consider_comms);
}

double Optimiser::move_nodes_constrained(MutableVertexPartition* partition, MutableVertexPartition* constrained_partition)
{
  return this->move_nodes_constrained(partition, this->refine_consider_comms, constrained_partition);
}

double Optimiser::move_nodes_constrained(MutableVertexPartition* partition, int consider_comms, MutableVertexPartition* constrained_partition)
{
  vector<MutableVertexPartition*> partitions(1);
  partitions[0] = partition;
  vector<double> layer_weights(1, 1.0);
  return this->move_nodes_constrained(partitions, layer_weights, consider_comms, constrained_partition);
}

double Optimiser::merge_nodes_constrained(MutableVertexPartition* partition, MutableVertexPartition* constrained_partition)
{
  return this->merge_nodes_constrained(partition, this->refine_consider_comms, constrained_partition);
}

double Optimiser::merge_nodes_constrained(MutableVertexPartition* partition, int consider_comms, MutableVertexPartition* constrained_partition)
{
  vector<MutableVertexPartition*> partitions(1);
  partitions[0] = partition;
  vector<double> layer_weights(1, 1.0);
  return this->merge_nodes_constrained(partitions, layer_weights, consider_comms, constrained_partition);
}

/*****************************************************************************
  Move nodes to neighbouring communities such that each move improves the
  given quality function maximally (i.e. greedily) for multiple layers,
  i.e. for multiplex networks. Each node will be in the same community in
  each layer, but the method may be different, or the weighting may be
  different for different layers. Notably, this can be used in the case of
  negative links, where you would like to weigh the negative links with a
  negative weight.

  Parameters:
    partitions -- The partitions to optimise.
    layer_weights -- The weights used for the different layers.
******************************************************************************/
double Optimiser::move_nodes(vector<MutableVertexPartition*> partitions, vector<double> layer_weights)
{
  return this->move_nodes(partitions, layer_weights, this->consider_comms, this->consider_empty_community);
}

double Optimiser::move_nodes(vector<MutableVertexPartition*> partitions, vector<double> layer_weights, int consider_comms, int consider_empty_community)
{
  #ifdef DEBUG
    cerr << "double Optimiser::move_nodes_multiplex(vector<MutableVertexPartition*> partitions, vector<double> weights)" << endl;
  #endif
  // Number of multiplex layers
  size_t nb_layers = partitions.size();
  if (nb_layers == 0)
    return -1.0;
  // Get graphs
  vector<Graph*> graphs(nb_layers);
  for (size_t layer = 0; layer < nb_layers; layer++)
    graphs[layer] = partitions[layer]->get_graph();
  // Number of nodes in the graph
  size_t n = graphs[0]->vcount();

  // Total improvement while moving nodes
  double total_improv = 0.0;

  for (size_t layer = 0; layer < nb_layers; layer++)
    if (graphs[layer]->vcount() != n)
      throw Exception("Number of nodes are not equal for all graphs.");
  // Number of moved nodes during one loop
  size_t nb_moves = 0;

  // Establish vertex order
  // We normally initialize the normal vertex order
  // of considering node 0,1,...
  queue<size_t> vertex_order;
  vector<int> is_node_stable(n, false);
  // But if we use a random order, we shuffle this order.
  vector<size_t> nodes = range(n);
<<<<<<< HEAD
  shuffle(nodes);
  for (vector<size_t>::iterator it_node = nodes.begin();
       it_node != nodes.end();
       it_node++)
  {
    vertex_order.push(*it_node);
  }
=======
  shuffle(nodes, &rng);
>>>>>>> 539f763c

  // Initialize the degree vector
  // If we want to debug the function, we will calculate some additional values.
  // In particular, the following consistencies could be checked:
  // (1) - The difference in the quality function after a move should match
  //       the reported difference when calling diff_move.
  // (2) - The quality function should be exactly the same value after
  //       aggregating/collapsing the graph.

  // As long as the queue is not empty
  while(!vertex_order.empty())
  {
    size_t v = vertex_order.front(); vertex_order.pop();

    set<size_t> comms;
    Graph* graph = NULL;
    MutableVertexPartition* partition = NULL;
    // What is the current community of the node (this should be the same for all layers)
    size_t v_comm = partitions[0]->membership(v);

    if (consider_comms == ALL_COMMS)
    {
      for(size_t comm = 0; comm < partitions[0]->nb_communities(); comm++)
      {
        for (size_t layer = 0; layer < nb_layers; layer++)
        {
          if (partitions[layer]->get_community(comm).size() > 0)
          {
            comms.insert(comm);
            break; // Break from for loop in layer
          }
        }

      }
    }
    else if (consider_comms == ALL_NEIGH_COMMS)
    {
      /****************************ALL NEIGH COMMS*****************************/
      for (size_t layer = 0; layer < nb_layers; layer++)
      {
        vector<size_t> const& neigh_comm_layer = partitions[layer]->get_neigh_comms(v, IGRAPH_ALL);
        comms.insert(neigh_comm_layer.begin(), neigh_comm_layer.end());
      }
    }
    else if (consider_comms == RAND_COMM)
    {
      /****************************RAND COMM***********************************/
      comms.insert( partitions[0]->membership(graphs[0]->get_random_node()) );
    }
    else if (consider_comms == RAND_NEIGH_COMM)
    {
      /****************************RAND NEIGH COMM*****************************/
      size_t rand_layer = get_random_int(0, nb_layers - 1);
      if (graphs[rand_layer]->degree(v, IGRAPH_ALL) > 0)
        comms.insert( partitions[0]->membership(graphs[rand_layer]->get_random_neighbour(v, IGRAPH_ALL)) );
    }

    #ifdef DEBUG
      cerr << "Consider " << comms.size() << " communities for moving." << endl;
    #endif

    size_t max_comm = v_comm;
    double max_improv = 0.0;
    for (set<size_t>::iterator comm_it = comms.begin();
         comm_it!= comms.end();
         comm_it++)
    {
      size_t comm = *comm_it;
      double possible_improv = 0.0;

      // Consider the improvement of moving to a community for all layers
      for (size_t layer = 0; layer < nb_layers; layer++)
      {
        graph = graphs[layer];
        partition = partitions[layer];
        // Make sure to multiply it by the weight per layer
        possible_improv += layer_weights[layer]*partition->diff_move(v, comm);
      }

      if (possible_improv > max_improv)
      {
        max_comm = comm;
        max_improv = possible_improv;
      }
    }

    // Check if we should move to an empty community
    if (consider_empty_community)
    {
      for (size_t layer = 0; layer < nb_layers; layer++)
      {
        graph = graphs[layer];
        partition = partitions[layer];
        if ( partition->get_community(v_comm).size() > 1 )  // We should not move a node when it is already in its own empty community (this may otherwise create more empty communities than nodes)
        {
          size_t comm = partition->get_empty_community();
          #ifdef DEBUG
            cerr << "Checking empty community (" << comm << ") for partition " << partition << endl;
          #endif
          if (comm == partition->nb_communities())
          {
            // If the empty community has just been added, we need to make sure
            // that is has also been added to the other layers
            for (size_t layer_2 = 0; layer_2 < nb_layers; layer_2++)
              partitions[layer_2]->add_empty_community();
          }

          double possible_improv = 0.0;
          for (size_t layer_2 = 0; layer_2 < nb_layers; layer_2++)
          {
            possible_improv += layer_weights[layer_2]*partitions[layer_2]->diff_move(v, comm);
          }
          #ifdef DEBUG
            cerr << "Improvement to empty community: " << possible_improv << ", maximum improvement: " << max_improv << endl;
          #endif
          if (possible_improv > max_improv)
          {
            max_improv = possible_improv;
            max_comm = comm;
          }
        }
      }
    }

    is_node_stable[v] = true;

    // If we actually plan to move the node
    if (max_comm != v_comm)
    {
        // Keep track of improvement
        total_improv += max_improv;

        #ifdef DEBUG
          // If we are debugging, calculate quality function
          double q_improv = 0;
        #endif

        for (size_t layer = 0; layer < nb_layers; layer++)
        {
          MutableVertexPartition* partition = partitions[layer];

          #ifdef DEBUG
            // If we are debugging, calculate quality function
            double q1 = partition->quality();
          #endif

          // Actually move the node
          partition->move_node(v, max_comm);
          #ifdef DEBUG
            // If we are debugging, calculate quality function
            // and report difference
            double q2 = partition->quality();
            double q_delta = layer_weights[layer]*(q2 - q1);
            q_improv += q_delta;
            cerr << "Move node " << v
            << " from " << v_comm << " to " << max_comm << " for layer " << layer
            << " (diff_move=" << max_improv
            << ", q2 - q1=" << q_delta << ")" << endl;
          #endif
        }
        #ifdef DEBUG
          if (fabs(q_improv - max_improv) > 1e-6)
          {
            cerr << "ERROR: Inconsistency while moving nodes, improvement as measured by quality function did not equal the improvement measured by the diff_move function." << endl
                 << " (diff_move=" << max_improv
                 << ", q2 - q1=" << q_improv << ")" << endl;
          }
        #endif

        // Mark neighbours as unstable (if not in new community)
        vector<size_t> const& neighs = graph->get_neighbours(v, IGRAPH_ALL);
        for (vector<size_t>::const_iterator it_neigh = neighs.begin();
             it_neigh != neighs.end(); it_neigh++)
        {
          size_t u = *it_neigh;
          // If the neighbour was stable and is not in the new community, we
          // should mark it as unstable, and add it to the queue
          if (is_node_stable[u] && partition->membership(v) != max_comm)
          {
            vertex_order.push(u);
            is_node_stable[u] = false;
          }
        }
        // Keep track of number of moves
        nb_moves += 1;
      }
  }

  partitions[0]->renumber_communities();
  vector<size_t> const& membership = partitions[0]->membership();
  for (size_t layer = 1; layer < nb_layers; layer++)
  {
    partitions[layer]->renumber_communities(membership);
    #ifdef DEBUG
      cerr << "Renumbered communities for layer " << layer << " for " << partitions[layer]->nb_communities() << " communities." << endl;
    #endif DEBUG
  }
  return total_improv;
}

double Optimiser::merge_nodes(vector<MutableVertexPartition*> partitions, vector<double> layer_weights)
{
  return this->merge_nodes(partitions, layer_weights, this->consider_comms);
}

double Optimiser::merge_nodes(vector<MutableVertexPartition*> partitions, vector<double> layer_weights, int consider_comms)
{
  #ifdef DEBUG
    cerr << "double Optimiser::merge_nodes(vector<MutableVertexPartition*> partitions, vector<double> weights)" << endl;
  #endif

  // Number of multiplex layers
  size_t nb_layers = partitions.size();
  if (nb_layers == 0)
    return -1.0;

  // Get graphs
  vector<Graph*> graphs(nb_layers);
  for (size_t layer = 0; layer < nb_layers; layer++)
    graphs[layer] = partitions[layer]->get_graph();
  // Number of nodes in the graph
  size_t n = graphs[0]->vcount();

  // Total improvement while merging nodes
  double total_improv = 0.0;

  for (size_t layer = 0; layer < nb_layers; layer++)
    if (graphs[layer]->vcount() != n)
      throw Exception("Number of nodes are not equal for all graphs.");

  // Establish vertex order
  // We normally initialize the normal vertex order
  // of considering node 0,1,...
  vector<size_t> vertex_order = range(n);

  // But if we use a random order, we shuffle this order.
  shuffle(vertex_order);

  // Iterate over all nodes
  for (vector<size_t>::iterator it = vertex_order.begin();
       it != vertex_order.end(); it++)
  {
    size_t v = *it;

    // What is the current community of the node (this should be the same for all layers)
    size_t v_comm = partitions[0]->membership(v);

    #ifdef DEBUG
      cerr << "Consider moving node " << v << " from " << v_comm << "." << endl;
    #endif

    if (partitions[0]->get_community(v_comm).size() == 1)
    {
      set<size_t> comms;
      MutableVertexPartition* partition = NULL;

      if (consider_comms == ALL_COMMS)
      {
        for(size_t comm = 0; comm < partitions[0]->nb_communities(); comm++)
        {
          for (size_t layer = 0; layer < nb_layers; layer++)
          {
            if (partitions[layer]->get_community(comm).size() > 0)
            {
              comms.insert(comm);
              break; // Break from for loop in layer
            }
          }

        }
      }
      else if (consider_comms == ALL_NEIGH_COMMS)
      {
        /****************************ALL NEIGH COMMS*****************************/
        for (size_t layer = 0; layer < nb_layers; layer++)
        {
          vector<size_t> const& neigh_comm_layer = partitions[layer]->get_neigh_comms(v, IGRAPH_ALL);
          comms.insert(neigh_comm_layer.begin(), neigh_comm_layer.end());
        }
      }
      else if (consider_comms == RAND_COMM)
      {
        /****************************RAND COMM***********************************/
        comms.insert( partitions[0]->membership(graphs[0]->get_random_node(&rng)) );
      }
      else if (consider_comms == RAND_NEIGH_COMM)
      {
        /****************************RAND NEIGH COMM*****************************/
<<<<<<< HEAD
        size_t rand_layer = get_random_int(0, nb_layers - 1);
        size_t k = graphs[rand_layer]->degree(v, IGRAPH_ALL);
        if (k > 0)
        {
          // Make sure there is also a probability not to move the node
          if (get_random_int(0, k) > 0)
            comms.insert( partitions[0]->membership(graphs[rand_layer]->get_random_neighbour(v, IGRAPH_ALL)) );
        }
=======
        size_t rand_layer = get_random_int(0, nb_layers - 1, &rng);
        if (graphs[rand_layer]->degree(v, IGRAPH_ALL) > 0)
          comms.insert( partitions[0]->membership(graphs[rand_layer]->get_random_neighbour(v, IGRAPH_ALL, &rng)) );
>>>>>>> 539f763c
      }

      #ifdef DEBUG
        cerr << "Consider " << comms.size() << " communities for moving node " << v << "." << endl;
      #endif

      size_t max_comm = v_comm;
      double max_improv = 0.0;
      for (set<size_t>::iterator comm_it = comms.begin();
           comm_it!= comms.end();
           comm_it++)
      {
        size_t comm = *comm_it;
        double possible_improv = 0.0;

        // Consider the improvement of moving to a community for all layers
        for (size_t layer = 0; layer < nb_layers; layer++)
        {
          partition = partitions[layer];
          // Make sure to multiply it by the weight per layer
          possible_improv += layer_weights[layer]*partition->diff_move(v, comm);
        }
        #ifdef DEBUG
          cerr << "Improvement of " << possible_improv << " when move to " << comm << "." << endl;
        #endif

        if (possible_improv >= max_improv)
        {
          max_comm = comm;
          max_improv = possible_improv;
        }
      }

      // If we actually plan to move the node
      if (max_comm != v_comm)
      {
          // Keep track of improvement
          total_improv += max_improv;

          #ifdef DEBUG
            // If we are debugging, calculate quality function
            double q_improv = 0;
          #endif

          for (size_t layer = 0; layer < nb_layers; layer++)
          {
            MutableVertexPartition* partition = partitions[layer];

            #ifdef DEBUG
              // If we are debugging, calculate quality function
              double q1 = partition->quality();
            #endif

            // Actually move the node
            partition->move_node(v, max_comm);
            #ifdef DEBUG
              // If we are debugging, calculate quality function
              // and report difference
              double q2 = partition->quality();
              double q_delta = layer_weights[layer]*(q2 - q1);
              q_improv += q_delta;
              cerr << "Move node " << v
              << " from " << v_comm << " to " << max_comm << " for layer " << layer
              << " (diff_move=" << max_improv
              << ", q2 - q1=" << q_delta << ")" << endl;
            #endif
          }
          #ifdef DEBUG
            if (fabs(q_improv - max_improv) > 1e-6)
            {
              cerr << "ERROR: Inconsistency while moving nodes, improvement as measured by quality function did not equal the improvement measured by the diff_move function." << endl
                   << " (diff_move=" << max_improv
                   << ", q2 - q1=" << q_improv << ")" << endl;
            }
          #endif
        }
      }
  }

  partitions[0]->renumber_communities();
  vector<size_t> const& membership = partitions[0]->membership();
  for (size_t layer = 1; layer < nb_layers; layer++)
  {
    partitions[layer]->renumber_communities(membership);
    #ifdef DEBUG
      cerr << "Renumbered communities for layer " << layer << " for " << partitions[layer]->nb_communities() << " communities." << endl;
    #endif DEBUG
  }
  return total_improv;
}

double Optimiser::move_nodes_constrained(vector<MutableVertexPartition*> partitions, vector<double> layer_weights, MutableVertexPartition* constrained_partition)
{
  return this->move_nodes_constrained(partitions, layer_weights, this->refine_consider_comms, constrained_partition);
}

double Optimiser::move_nodes_constrained(vector<MutableVertexPartition*> partitions, vector<double> layer_weights, int consider_comms, MutableVertexPartition* constrained_partition)
{
  #ifdef DEBUG
    cerr << "double Optimiser::move_nodes_constrained(vector<MutableVertexPartition*> partitions, vector<double> layer_weights, vector<size_t> const& constrained_membership)" << endl;
  #endif
  // Number of multiplex layers
  size_t nb_layers = partitions.size();
  if (nb_layers == 0)
    return -1.0;
  // Get graphs
  vector<Graph*> graphs(nb_layers);
  for (size_t layer = 0; layer < nb_layers; layer++)
    graphs[layer] = partitions[layer]->get_graph();
  // Number of nodes in the graph
  size_t n = graphs[0]->vcount();

  // Total improvement while moving nodes
  double total_improv = 0.0;

  for (size_t layer = 0; layer < nb_layers; layer++)
    if (graphs[layer]->vcount() != n)
      throw Exception("Number of nodes are not equal for all graphs.");
  // Number of moved nodes during one loop
  size_t nb_moves = 0;

  // Establish vertex order
  // We normally initialize the normal vertex order
  // of considering node 0,1,...
  queue<size_t> vertex_order;
  vector<int> is_node_stable(n, false);
  // But if we use a random order, we shuffle this order.
  vector<size_t> nodes = range(n);
  shuffle(nodes);
  for (vector<size_t>::iterator it_node = nodes.begin();
       it_node != nodes.end();
       it_node++)
  {
    vertex_order.push(*it_node);
  }

  // Initialize the degree vector
  // If we want to debug the function, we will calculate some additional values.
  // In particular, the following consistencies could be checked:
  // (1) - The difference in the quality function after a move should match
  //       the reported difference when calling diff_move.
  // (2) - The quality function should be exactly the same value after
  //       aggregating/collapsing the graph.

  // As long as the queue is not empty
  while(!vertex_order.empty())
  {
    size_t v = vertex_order.front(); vertex_order.pop();

    set<size_t> comms;
    Graph* graph = NULL;
    MutableVertexPartition* partition = NULL;
    // What is the current community of the node (this should be the same for all layers)
    size_t v_comm = partitions[0]->membership(v);

    if (consider_comms == ALL_COMMS)
    {
        // Add all communities to the set comms that are within the constrained community.
        size_t v_constrained_comm = constrained_partition->membership(v);
        set<size_t> const& constrained_comm = constrained_partition->get_community(v_constrained_comm);
        for (set<size_t>::const_iterator u_constrained_comm_it = constrained_comm.begin();
             u_constrained_comm_it != constrained_comm.end();
             u_constrained_comm_it++)
        {
          size_t u = *u_constrained_comm_it;
          size_t u_comm = partitions[0]->membership(u);
          comms.insert(u_comm);
        }
    }
    else if (consider_comms == ALL_NEIGH_COMMS)
    {
        /****************************ALL NEIGH COMMS*****************************/
        for (size_t layer = 0; layer < nb_layers; layer++)
        {
          set<size_t>* neigh_comm_layer = partitions[layer]->get_neigh_comms(v, IGRAPH_ALL, constrained_partition->membership());
          comms.insert(neigh_comm_layer->begin(), neigh_comm_layer->end());
          delete neigh_comm_layer;
        }
    }
    else if (consider_comms == RAND_COMM)
    {
      /****************************RAND COMM***********************************/
        size_t v_constrained_comm = constrained_partition->membership(v);
        set<size_t> const& constrained_comm = constrained_partition->get_community(v_constrained_comm);
        vector<size_t> constrained_comm_list(constrained_comm.begin(), constrained_comm.end());
        size_t random_idx = get_random_int(0 ,constrained_comm_list.size() - 1);
        comms.insert(constrained_comm_list[random_idx]);
    }
    else if (consider_comms == RAND_NEIGH_COMM)
    {
      /****************************RAND NEIGH COMM*****************************/
        // Draw a random community among the neighbours, proportional to the
        // frequency of the communities among the neighbours. Notice this is no
        // longer
        vector<size_t> all_neigh_comms_incl_dupes;
        for (size_t layer = 0; layer < nb_layers; layer++)
        {
          set<size_t>* neigh_comm_layer = partitions[layer]->get_neigh_comms(v, IGRAPH_ALL, constrained_partition->membership());
          all_neigh_comms_incl_dupes.insert(all_neigh_comms_incl_dupes.end(), neigh_comm_layer->begin(), neigh_comm_layer->end());
          delete neigh_comm_layer;
        }
        if (all_neigh_comms_incl_dupes.size() > 0)
        {
          size_t random_idx = get_random_int(0, all_neigh_comms_incl_dupes.size() - 1);
          comms.insert(all_neigh_comms_incl_dupes[random_idx]);
        }
    }

    #ifdef DEBUG
      cerr << "Consider " << comms.size() << " communities for moving." << endl;
    #endif

    size_t max_comm = v_comm;
    double max_improv = 0.0;

    for (set<size_t>::iterator comm_it = comms.begin();
         comm_it!= comms.end();
         comm_it++)
    {
      size_t comm = *comm_it;
      double possible_improv = 0.0;

      // Consider the improvement of moving to a community for all layers
      for (size_t layer = 0; layer < nb_layers; layer++)
      {
        graph = graphs[layer];
        partition = partitions[layer];
        // Make sure to multiply it by the weight per layer
        possible_improv += layer_weights[layer]*partition->diff_move(v, comm);
      }

      // Check if improvement is best
      if (possible_improv > max_improv)
      {
        max_comm = comm;
        max_improv = possible_improv;
      }
    }

    is_node_stable[v] = true;

    // If we actually plan to move the nove
    if (max_comm != v_comm)
    {
      // Keep track of improvement
      total_improv += max_improv;

      #ifdef DEBUG
        // If we are debugging, calculate quality function
        double q_improv = 0;
      #endif

      for (size_t layer = 0; layer < nb_layers; layer++)
      {
        MutableVertexPartition* partition = partitions[layer];

        #ifdef DEBUG
          // If we are debugging, calculate quality function
          double q1 = partition->quality();
        #endif

        // Actually move the node
        partition->move_node(v, max_comm);
        #ifdef DEBUG
          // If we are debugging, calculate quality function
          // and report difference
          double q2 = partition->quality();
          double q_delta = layer_weights[layer]*(q2 - q1);
          q_improv += q_delta;
          cerr << "Move node " << v
          << " from " << v_comm << " to " << max_comm << " for layer " << layer
          << " (diff_move=" << max_improv
          << ", q2 - q1=" << q_delta << ")" << endl;
        #endif
      }
      #ifdef DEBUG
        if (fabs(q_improv - max_improv) > 1e-6)
        {
          cerr << "ERROR: Inconsistency while moving nodes, improvement as measured by quality function did not equal the improvement measured by the diff_move function." << endl
               << " (diff_move=" << max_improv
               << ", q2 - q1=" << q_improv << ")" << endl;
        }
      #endif

      // Mark neighbours as unstable (if not in new community)
      vector<size_t> const& neighs = graph->get_neighbours(v, IGRAPH_ALL);
      for (vector<size_t>::const_iterator it_neigh = neighs.begin();
           it_neigh != neighs.end(); it_neigh++)
      {
        size_t u = *it_neigh;
        // If the neighbour was stable and is not in the new community, we
        // should mark it as unstable, and add it to the queue
        if (is_node_stable[u] && partition->membership(v) != max_comm)
        {
          vertex_order.push(u);
          is_node_stable[u] = false;
        }
      }

      // Keep track of number of moves
      nb_moves += 1;
    }
    #ifdef DEBUG
      cerr << "Moved " << nb_moves << " nodes." << endl;
    #endif
  }
  partitions[0]->renumber_communities();
  vector<size_t> const& membership = partitions[0]->membership();
  for (size_t layer = 1; layer < nb_layers; layer++)
  {
    partitions[layer]->renumber_communities(membership);
    #ifdef DEBUG
      cerr << "Renumbered communities for layer " << layer << " for " << partitions[layer]->nb_communities() << " communities." << endl;
    #endif DEBUG
  }
  return total_improv;
}

double Optimiser::merge_nodes_constrained(vector<MutableVertexPartition*> partitions, vector<double> layer_weights, MutableVertexPartition* constrained_partition)
{
  return this->merge_nodes_constrained(partitions, layer_weights, this->refine_consider_comms, constrained_partition);
}

double Optimiser::merge_nodes_constrained(vector<MutableVertexPartition*> partitions, vector<double> layer_weights, int consider_comms, MutableVertexPartition* constrained_partition)
{
  #ifdef DEBUG
    cerr << "double Optimiser::merge_nodes(vector<MutableVertexPartition*> partitions, vector<double> weights)" << endl;
  #endif

  // Number of multiplex layers
  size_t nb_layers = partitions.size();
  if (nb_layers == 0)
    return -1.0;

  // Get graphs
  vector<Graph*> graphs(nb_layers);
  for (size_t layer = 0; layer < nb_layers; layer++)
    graphs[layer] = partitions[layer]->get_graph();
  // Number of nodes in the graph
  size_t n = graphs[0]->vcount();

  // Total improvement while merging nodes
  double total_improv = 0.0;

  for (size_t layer = 0; layer < nb_layers; layer++)
    if (graphs[layer]->vcount() != n)
      throw Exception("Number of nodes are not equal for all graphs.");

  // Establish vertex order
  // We normally initialize the normal vertex order
  // of considering node 0,1,...
  vector<size_t> vertex_order = range(n);

  // But if we use a random order, we shuffle this order.
  shuffle(vertex_order);

  // For each node
  for (vector<size_t>::iterator it = vertex_order.begin();
       it != vertex_order.end(); it++)
  {
    size_t v = *it;

    // What is the current community of the node (this should be the same for all layers)
    size_t v_comm = partitions[0]->membership(v);

    if (partitions[0]->get_community(v_comm).size() == 1)
    {
      set<size_t> comms;
      MutableVertexPartition* partition = NULL;

      if (consider_comms == ALL_COMMS)
      {
          // Add all communities to the set comms that are within the constrained community.
          size_t v_constrained_comm = constrained_partition->membership(v);
          set<size_t> const& constrained_comm = constrained_partition->get_community(v_constrained_comm);
          for (set<size_t>::const_iterator u_constrained_comm_it = constrained_comm.begin();
               u_constrained_comm_it != constrained_comm.end();
               u_constrained_comm_it++)
          {
            size_t u = *u_constrained_comm_it;
            size_t u_comm = partitions[0]->membership(u);
            comms.insert(u_comm);
          }
      }
      else if (consider_comms == ALL_NEIGH_COMMS)
      {
          /****************************ALL NEIGH COMMS*****************************/
          for (size_t layer = 0; layer < nb_layers; layer++)
          {
            set<size_t>* neigh_comm_layer = partitions[layer]->get_neigh_comms(v, IGRAPH_ALL, constrained_partition->membership());
            comms.insert(neigh_comm_layer->begin(), neigh_comm_layer->end());
            delete neigh_comm_layer;
          }
      }
      else if (consider_comms == RAND_COMM)
      {
        /****************************RAND COMM***********************************/
          size_t v_constrained_comm = constrained_partition->membership(v);
          set<size_t> const& constrained_comm = constrained_partition->get_community(v_constrained_comm);
          vector<size_t> constrained_comm_list(constrained_comm.begin(), constrained_comm.end());
          size_t random_idx = get_random_int(0 ,constrained_comm_list.size() - 1);
          comms.insert(constrained_comm_list[random_idx]);
      }
      else if (consider_comms == RAND_NEIGH_COMM)
      {
        /****************************RAND NEIGH COMM*****************************/
          // Draw a random community among the neighbours, proportional to the
          // frequency of the communities among the neighbours. Notice this is no
          // longer
          vector<size_t> all_neigh_comms_incl_dupes;
          for (size_t layer = 0; layer < nb_layers; layer++)
          {
            set<size_t>* neigh_comm_layer = partitions[layer]->get_neigh_comms(v, IGRAPH_ALL, constrained_partition->membership());
            all_neigh_comms_incl_dupes.insert(all_neigh_comms_incl_dupes.end(), neigh_comm_layer->begin(), neigh_comm_layer->end());
            delete neigh_comm_layer;
          }
          size_t k = all_neigh_comms_incl_dupes.size();
          if (k > 0)
          {
            // Make sure there is also a probability not to move the node
            if (get_random_int(0, k) > 0)
            {
              size_t random_idx = get_random_int(0, k - 1);
              comms.insert(all_neigh_comms_incl_dupes[random_idx]);
            }
          }
      }

      #ifdef DEBUG
        cerr << "Consider " << comms.size() << " communities for moving." << endl;
      #endif

      size_t max_comm = v_comm;
      double max_improv = 0.0;
      for (set<size_t>::iterator comm_it = comms.begin();
           comm_it!= comms.end();
           comm_it++)
      {
        size_t comm = *comm_it;
        double possible_improv = 0.0;

        // Consider the improvement of moving to a community for all layers
        for (size_t layer = 0; layer < nb_layers; layer++)
        {
          partition = partitions[layer];
          // Make sure to multiply it by the weight per layer
          possible_improv += layer_weights[layer]*partition->diff_move(v, comm);
        }

        if (possible_improv >= max_improv)
        {
          max_comm = comm;
          max_improv = possible_improv;
        }
      }

      // If we actually plan to move the node
      if (max_comm != v_comm)
      {
          // Keep track of improvement
          total_improv += max_improv;

          #ifdef DEBUG
            // If we are debugging, calculate quality function
            double q_improv = 0;
          #endif

          for (size_t layer = 0; layer < nb_layers; layer++)
          {
            MutableVertexPartition* partition = partitions[layer];

            #ifdef DEBUG
              // If we are debugging, calculate quality function
              double q1 = partition->quality();
            #endif

            // Actually move the node
            partition->move_node(v, max_comm);
            #ifdef DEBUG
              // If we are debugging, calculate quality function
              // and report difference
              double q2 = partition->quality();
              double q_delta = layer_weights[layer]*(q2 - q1);
              q_improv += q_delta;
              cerr << "Move node " << v
              << " from " << v_comm << " to " << max_comm << " for layer " << layer
              << " (diff_move=" << max_improv
              << ", q2 - q1=" << q_delta << ")" << endl;
            #endif
          }
          #ifdef DEBUG
            if (fabs(q_improv - max_improv) > 1e-6)
            {
              cerr << "ERROR: Inconsistency while moving nodes, improvement as measured by quality function did not equal the improvement measured by the diff_move function." << endl
                   << " (diff_move=" << max_improv
                   << ", q2 - q1=" << q_improv << ")" << endl;
            }
          #endif
        }
      }
  }

  partitions[0]->renumber_communities();
  vector<size_t> const& membership = partitions[0]->membership();
  for (size_t layer = 1; layer < nb_layers; layer++)
  {
    partitions[layer]->renumber_communities(membership);
    #ifdef DEBUG
      cerr << "Renumbered communities for layer " << layer << " for " << partitions[layer]->nb_communities() << " communities." << endl;
    #endif DEBUG
  }
  return total_improv;
}<|MERGE_RESOLUTION|>--- conflicted
+++ resolved
@@ -119,16 +119,10 @@
         q += partitions[layer]->quality()*layer_weights[layer];
       cerr << "Quality before moving " <<  q << endl;
     #endif
-<<<<<<< HEAD
     if (this->optimise_routine == Optimiser::MOVE_NODES)
       improv += this->move_nodes(collapsed_partitions, layer_weights);
     else if (this->optimise_routine == Optimiser::MERGE_NODES)
       improv += this->merge_nodes(collapsed_partitions, layer_weights);
-=======
-
-    improv = this->move_nodes(collapsed_partitions, layer_weights);
-    total_improv += improv;
->>>>>>> 539f763c
 
     #ifdef DEBUG
       cerr << "Found " << collapsed_partitions[0]->nb_communities() << " communities, improved " << improv << endl;
@@ -435,7 +429,6 @@
   vector<int> is_node_stable(n, false);
   // But if we use a random order, we shuffle this order.
   vector<size_t> nodes = range(n);
-<<<<<<< HEAD
   shuffle(nodes);
   for (vector<size_t>::iterator it_node = nodes.begin();
        it_node != nodes.end();
@@ -443,9 +436,6 @@
   {
     vertex_order.push(*it_node);
   }
-=======
-  shuffle(nodes, &rng);
->>>>>>> 539f763c
 
   // Initialize the degree vector
   // If we want to debug the function, we will calculate some additional values.
@@ -734,7 +724,6 @@
       else if (consider_comms == RAND_NEIGH_COMM)
       {
         /****************************RAND NEIGH COMM*****************************/
-<<<<<<< HEAD
         size_t rand_layer = get_random_int(0, nb_layers - 1);
         size_t k = graphs[rand_layer]->degree(v, IGRAPH_ALL);
         if (k > 0)
@@ -743,11 +732,6 @@
           if (get_random_int(0, k) > 0)
             comms.insert( partitions[0]->membership(graphs[rand_layer]->get_random_neighbour(v, IGRAPH_ALL)) );
         }
-=======
-        size_t rand_layer = get_random_int(0, nb_layers - 1, &rng);
-        if (graphs[rand_layer]->degree(v, IGRAPH_ALL) > 0)
-          comms.insert( partitions[0]->membership(graphs[rand_layer]->get_random_neighbour(v, IGRAPH_ALL, &rng)) );
->>>>>>> 539f763c
       }
 
       #ifdef DEBUG
