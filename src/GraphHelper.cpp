#include "GraphHelper.h"

#ifdef DEBUG
  using std::cerr;
  using std::endl;
#endif

vector<size_t> range(size_t n)
{
  vector<size_t> range_vec(n);
  for(size_t i = 0; i<n; i++)
    range_vec[i] = i;
  return range_vec;
}

bool orderCSize(const size_t* A, const size_t* B)
{

  if (A[1] == B[1])
  {
    if (A[2] == B[2])
      return A[0] < B[0];
    else
      return A[2] > B[2];
  }
  else
    return A[1] > B[1];
}

void shuffle(vector<size_t>& v)
{
  size_t n = v.size();
  for (size_t idx = n - 1; idx > 0; idx--)
  {
    size_t rand_idx = get_random_int(0, idx);
    size_t tmp = v[idx];
    v[idx] = v[rand_idx];
    v[rand_idx] = tmp;
  }
}

/****************************************************************************
  The binary Kullback-Leibler divergence.
****************************************************************************/
double KL(double q, double p)
{
  double KL = 0.0;
  if (q > 0.0 && p > 0.0)
    KL += q*log(q/p);
  if (q < 1.0 && p < 1.0)
    KL += (1.0-q)*log((1.0-q)/(1.0-p));
  return KL;
}

double KLL(double q, double p)
{
  double KL = 0.0;
  if (q > 0.0 && p > 0.0)
    KL += q*log(q/p);
  if (q < 1.0 && p < 1.0)
    KL += (1.0-q)*log((1.0-q)/(1.0-p));
  if (q < p)
    KL *= -1;
  return KL;
}

Graph::Graph(igraph_t* graph,
  vector<double> const& edge_weights,
  vector<size_t> const& node_sizes,
  vector<double> const& node_self_weights, int correct_self_loops)
{
  this->_graph = graph;
  this->_remove_graph = false;

  if (edge_weights.size() != this->ecount())
    throw Exception("Edge weights vector inconsistent length with the edge count of the graph.");
  this->_edge_weights = edge_weights;
  this->_is_weighted = true;

  if (node_sizes.size() != this->vcount())
    throw Exception("Node size vector inconsistent length with the vertex count of the graph.");
  this->_node_sizes = node_sizes;

  if (node_self_weights.size() != this->vcount())
    throw Exception("Node self weights vector inconsistent length with the vertex count of the graph.");
  this->_node_self_weights = node_self_weights;

  this->_correct_self_loops = correct_self_loops;
  this->init_admin();
}

Graph::Graph(igraph_t* graph,
  vector<double> const& edge_weights,
  vector<size_t> const& node_sizes,
  vector<double> const& node_self_weights)
{
  this->_graph = graph;
  this->_remove_graph = false;

  if (edge_weights.size() != this->ecount())
    throw Exception("Edge weights vector inconsistent length with the edge count of the graph.");
  this->_edge_weights = edge_weights;
  this->_is_weighted = true;

  if (node_sizes.size() != this->vcount())
    throw Exception("Node size vector inconsistent length with the vertex count of the graph.");
  this->_node_sizes = node_sizes;

  this->_correct_self_loops = this->has_self_loops();

  this->_node_self_weights = node_self_weights;
  this->init_admin();
}

Graph::Graph(igraph_t* graph,
  vector<double> const& edge_weights,
  vector<size_t> const& node_sizes, int correct_self_loops)
{
  this->_graph = graph;
  this->_remove_graph = false;

  if (edge_weights.size() != this->ecount())
    throw Exception("Edge weights vector inconsistent length with the edge count of the graph.");
  this->_edge_weights = edge_weights;
  this->_is_weighted = true;

  if (node_sizes.size() != this->vcount())
    throw Exception("Node size vector inconsistent length with the vertex count of the graph.");
  this->_node_sizes = node_sizes;

  this->_correct_self_loops = correct_self_loops;
  this->init_admin();
  this->set_self_weights();
}

Graph::Graph(igraph_t* graph,
  vector<double> const& edge_weights,
  vector<size_t> const& node_sizes)
{
  this->_graph = graph;
  this->_remove_graph = false;
  if (edge_weights.size() != this->ecount())
    throw Exception("Edge weights vector inconsistent length with the edge count of the graph.");
  this->_edge_weights = edge_weights;
  this->_is_weighted = true;

  if (node_sizes.size() != this->vcount())
    throw Exception("Node size vector inconsistent length with the vertex count of the graph.");
  this->_node_sizes = node_sizes;

  this->_correct_self_loops = this->has_self_loops();

  this->init_admin();
  this->set_self_weights();
}

Graph::Graph(igraph_t* graph, vector<double> const& edge_weights, int correct_self_loops)
{
  this->_graph = graph;
  this->_remove_graph = false;
  this->_correct_self_loops = correct_self_loops;
  if (edge_weights.size() != this->ecount())
    throw Exception("Edge weights vector inconsistent length with the edge count of the graph.");
  this->_edge_weights = edge_weights;
  this->_is_weighted = true;
  this->set_default_node_size();
  this->init_admin();
  this->set_self_weights();
}

Graph::Graph(igraph_t* graph, vector<double> const& edge_weights)
{
  this->_graph = graph;
  this->_remove_graph = false;
  if (edge_weights.size() != this->ecount())
    throw Exception("Edge weights vector inconsistent length with the edge count of the graph.");
  this->_edge_weights = edge_weights;
  this->_is_weighted = true;

  this->_correct_self_loops = this->has_self_loops();

  this->set_default_node_size();
  this->init_admin();
  this->set_self_weights();
}

Graph::Graph(igraph_t* graph, vector<size_t> const& node_sizes, int correct_self_loops)
{
  this->_graph = graph;
  this->_remove_graph = false;
  this->_correct_self_loops = correct_self_loops;

  if (node_sizes.size() != this->vcount())
    throw Exception("Node size vector inconsistent length with the vertex count of the graph.");
  this->_node_sizes = node_sizes;

  this->set_default_edge_weight();
  this->_is_weighted = false;
  this->init_admin();
  this->set_self_weights();
}

Graph::Graph(igraph_t* graph, vector<size_t> const& node_sizes)
{
  this->_graph = graph;
  this->_remove_graph = false;
  this->set_defaults();
  this->_is_weighted = false;

  if (node_sizes.size() != this->vcount())
    throw Exception("Node size vector inconsistent length with the vertex count of the graph.");

  this->_node_sizes = node_sizes;

  this->_correct_self_loops = this->has_self_loops();

  this->init_admin();
  this->set_self_weights();
}

Graph::Graph(igraph_t* graph, int correct_self_loops)
{
  this->_graph = graph;
  this->_remove_graph = false;
  this->_correct_self_loops = correct_self_loops;
  this->set_defaults();
  this->_is_weighted = false;
  this->init_admin();
  this->set_self_weights();
}

Graph::Graph(igraph_t* graph)
{
  this->_graph = graph;
  this->_remove_graph = false;
  this->set_defaults();
  this->_is_weighted = false;

  this->_correct_self_loops = this->has_self_loops();

  this->init_admin();
  this->set_self_weights();
}

Graph::Graph()
{
  this->_graph = new igraph_t();
  this->_remove_graph = true;
  this->set_defaults();
  this->_is_weighted = false;
  this->_correct_self_loops = false;
  this->init_admin();
  this->set_self_weights();
}

Graph::~Graph()
{
  if (this->_remove_graph)
  {
    igraph_destroy(this->_graph);
    delete this->_graph;
  }
}

int Graph::has_self_loops()
{
  size_t m = this->ecount();
  igraph_vector_bool_t loop;
  igraph_vector_bool_init(&loop, m);
  igraph_is_loop(this->_graph, &loop, igraph_ess_all(IGRAPH_EDGEORDER_ID));

  int has_self_loops = false;
  for (size_t idx = 0; idx < m; idx++)
  {
    if (VECTOR(loop)[idx])
    {
      has_self_loops = true;
      break;
    }
  }
  igraph_vector_bool_destroy(&loop);
  return has_self_loops;
}

size_t Graph::possible_edges()
{
  return this->possible_edges(this->vcount());
}

size_t Graph::possible_edges(size_t n)
{
  size_t possible_edges = n*(n-1);
  if (!this->is_directed())
    possible_edges /= 2;
  if (this->correct_self_loops())
    possible_edges += n;

  return possible_edges;
}

void Graph::set_defaults()
{
  this->set_default_edge_weight();
  this->set_default_node_size();
}

void Graph::set_default_edge_weight()
{
  size_t m = this->ecount();

  // Set default edge weight of 1.0
  this->_edge_weights.clear(); this->_edge_weights.resize(m);
  fill(this->_edge_weights.begin(), this->_edge_weights.end(), 1.0);
  this->_is_weighted = false;
}

void Graph::set_default_node_size()
{
  size_t n = this->vcount();

  // Set default node size of 1
  this->_node_sizes.clear(); this->_node_sizes.resize(n);
  fill(this->_node_sizes.begin(), this->_node_sizes.end(), 1);
}

void Graph::set_self_weights()
{
  size_t n = this->vcount();

  // Set default self_weights of the total weight of any possible self-loops
  this->_node_self_weights.clear(); this->_node_self_weights.resize(n);
  for (size_t v = 0; v < n; v++)
  {
    #ifdef DEBUG
      cerr << "\t" << "Size node " << v << ": " << this->node_size(v) << endl;
    #endif
    double self_weight = 0.0;
    // There should be only one self loop
    igraph_integer_t eid;
    // Get edge id for self loop
    igraph_get_eid(this->_graph, &eid, v, v, this->is_directed(), false);
    if (eid >= 0)
      self_weight = this->edge_weight(eid);

    this->_node_self_weights[v] = self_weight;
    #ifdef DEBUG
      cerr << "\t" << "Self weight node " << v << ": " << self_weight << endl;
    #endif
  }
}

void Graph::init_admin()
{

  size_t m = this->ecount();

  // Determine total weight in the graph.
  this->_total_weight = 0.0;
  for (size_t e = 0; e < m; e++)
    this->_total_weight += this->edge_weight(e);

  // Make sure to multiply by 2 for undirected graphs
  //if (!this->is_directed())
  //  this->_total_weight *= 2.0;

  size_t n = this->vcount();

  this->_total_size = 0;
  for (size_t v = 0; v < n; v++)
    this->_total_size += this->node_size(v);

  igraph_vector_t weights;
  igraph_vector_t res;

  // Strength IN
  igraph_vector_init(&res, n);
  // Copy weights to an igraph_vector_t
  igraph_vector_init_copy(&weights, &this->_edge_weights[0], this->ecount());
  // Calculcate strength
  igraph_strength(this->_graph, &res, igraph_vss_all(), IGRAPH_IN, true, &weights);
  igraph_vector_destroy(&weights);

  // Assign to strength vector
  this->_strength_in.clear();
  this->_strength_in.resize(n);
  for (size_t v = 0; v < n; v++)
    this->_strength_in[v] = VECTOR(res)[v];
  igraph_vector_destroy(&res);

  // Strength OUT
  igraph_vector_init(&res, n);
  // Copy weights to an igraph_vector_t
  igraph_vector_init_copy(&weights, &this->_edge_weights[0], this->ecount());
  // Calculcate strength
  igraph_strength(this->_graph, &res, igraph_vss_all(), IGRAPH_OUT, true, &weights);
  igraph_vector_destroy(&weights);

  // Assign to strength vector
  this->_strength_out.clear();
  this->_strength_out.resize(n);
  for (size_t v = 0; v < n; v++)
    this->_strength_out[v] = VECTOR(res)[v];
  igraph_vector_destroy(&res);

  // Degree IN
  igraph_vector_init(&res, n);
  igraph_degree(this->_graph, &res, igraph_vss_all(), IGRAPH_IN, true);
  this->_degree_in.clear();
  this->_degree_in.resize(n);
  for (size_t v = 0; v < n; v++)
    this->_degree_in[v] = VECTOR(res)[v];
  igraph_vector_destroy(&res);

  // Degree OUT
  igraph_vector_init(&res, n);
  igraph_degree(this->_graph, &res, igraph_vss_all(), IGRAPH_OUT, true);
  this->_degree_out.clear();
  this->_degree_out.resize(n);
  for (size_t v = 0; v < n; v++)
    this->_degree_out[v] = VECTOR(res)[v];
  igraph_vector_destroy(&res);

  // Degree ALL
  igraph_vector_init(&res, n);
  igraph_degree(this->_graph, &res, igraph_vss_all(), IGRAPH_ALL, true);
  this->_degree_all.clear();
  this->_degree_all.resize(n);
  for (size_t v = 0; v < n; v++)
    this->_degree_all[v] = VECTOR(res)[v];
  igraph_vector_destroy(&res);

  // Calculate density;
  double w = this->total_weight();
  size_t n_size = this->total_size();

  // For now we default to not correcting self loops.
  // this->_correct_self_loops = false; (remove this as this is set in the constructor)

  double normalise = 0.0;
  if (this->_correct_self_loops)
    normalise = n_size*n_size;
  else
    normalise = n_size*(n_size - 1);

  if (this->is_directed())
    this->_density = w/normalise;
  else
    this->_density = 2*w/normalise;

  this->_current_node_cache_neigh_edges_from = n + 1;
  this->_current_node_cache_neigh_edges_to = n + 1;
  this->_current_node_cache_neigh_edges_all = n + 1;

  this->_current_node_cache_neigh_from = n + 1;
  this->_current_node_cache_neigh_to = n + 1;
  this->_current_node_cache_neigh_all = n + 1;
}

void Graph::cache_neighbour_edges(size_t v, igraph_neimode_t mode)
{
  #ifdef DEBUG
    cerr << "void Graph::cache_neighbour_edges(" << v << ", " << mode << ");" << endl;
  #endif
  size_t degree = this->degree(v, mode);
  #ifdef DEBUG
    cerr << "Degree: " << degree << endl;
  #endif

  igraph_vector_t incident_edges;
  igraph_vector_init(&incident_edges, degree);
  igraph_incident(this->_graph, &incident_edges, v, mode);

<<<<<<< HEAD
    // If it is an edge to the requested community
    #ifdef DEBUG
      size_t u_comm = (*membership)[u];
    #endif
    if ((*membership)[u] == comm)
    {
      size_t e = VECTOR(incident_edges)[i];
      // Get the weight of the edge
      double w = this->_edge_weights[e];
      #ifdef DEBUG
        cerr << "\t" << "Sum edge (" << v << "-" << u << "), Comm (" << comm << "-" << u_comm << ") weight: " << w << "." << endl;
      #endif
      // Self loops appear twice here if the graph is undirected, so divide by 2.0 in that case.
      if (u == v && !this->is_directed())
          w /= 2.0;

      total_w += w;
    }
    #ifdef DEBUG
    else
    {
      cerr << "\t" << "Ignore edge (" << v << "-" << u << "), Comm (" << comm << ") weight: " << this->_edge_weights[VECTOR(incident_edges)[i]] << "." << endl;
    }
    #endif
=======
  vector<size_t>* _cached_neigh_edges = NULL;
  switch (mode)
  {
    case IGRAPH_IN:
      this->_current_node_cache_neigh_edges_from = v;
      _cached_neigh_edges = &(this->_cached_neigh_edges_from);
      break;
    case IGRAPH_OUT:
      this->_current_node_cache_neigh_edges_to = v;
      _cached_neigh_edges = &(this->_cached_neigh_edges_to);
      break;
    case IGRAPH_ALL:
      this->_current_node_cache_neigh_edges_all = v;
      _cached_neigh_edges = &(this->_cached_neigh_edges_all);
      break;
>>>>>>> 768b7f9b
  }
  _cached_neigh_edges->assign(igraph_vector_e_ptr(&incident_edges, 0),
                              igraph_vector_e_ptr(&incident_edges, degree));
  #ifdef DEBUG
    cerr << "Number of edges: " << _cached_neigh_edges->size() << endl;
  #endif


  igraph_vector_destroy(&incident_edges);
  #ifdef DEBUG
    cerr << "exit void Graph::cache_neighbour_edges(" << v << ", " << mode << ");" << endl;
  #endif
}

vector<size_t> const& Graph::get_neighbour_edges(size_t v, igraph_neimode_t mode)
{
  switch (mode)
  {
    case IGRAPH_IN:
      if (this->_current_node_cache_neigh_edges_from != v)
      {
        cache_neighbour_edges(v, mode);
        this->_current_node_cache_neigh_edges_from = v;
      }
      return this->_cached_neigh_edges_from;
    case IGRAPH_OUT:
      if (this->_current_node_cache_neigh_edges_to != v)
      {
        cache_neighbour_edges(v, mode);
        this->_current_node_cache_neigh_edges_to = v;
      }
      return this->_cached_neigh_edges_to;
    case IGRAPH_ALL:
      if (this->_current_node_cache_neigh_edges_all != v)
      {
        cache_neighbour_edges(v, mode);
        this->_current_node_cache_neigh_edges_all = v;
      }
      return this->_cached_neigh_edges_all;
  }
  throw Exception("Incorrect model for getting neighbour edges.");
}

pair<size_t, size_t> Graph::get_endpoints(size_t e)
{
  igraph_integer_t from, to;
  igraph_edge(this->_graph, e,&from, &to);
  return make_pair<size_t, size_t>((size_t)from, (size_t)to);
}

void Graph::cache_neighbours(size_t v, igraph_neimode_t mode)
{
  #ifdef DEBUG
    cerr << "void Graph::cache_neighbours(" << v << ", " << mode << ");" << endl;
  #endif
  size_t degree = this->degree(v, mode);
  #ifdef DEBUG
    cerr << "Degree: " << degree << endl;
  #endif

  igraph_vector_t neighbours;
  igraph_vector_init(&neighbours, degree);
  igraph_neighbors(this->_graph, &neighbours, v, mode);

  vector<size_t>* _cached_neighs = NULL;
  switch (mode)
  {
    case IGRAPH_IN:
      this->_current_node_cache_neigh_from = v;
      _cached_neighs = &(this->_cached_neighs_from);
      break;
    case IGRAPH_OUT:
      this->_current_node_cache_neigh_to = v;
      _cached_neighs = &(this->_cached_neighs_to);
      break;
    case IGRAPH_ALL:
      this->_current_node_cache_neigh_all = v;
      _cached_neighs = &(this->_cached_neighs_all);
      break;
  }
  _cached_neighs->assign(igraph_vector_e_ptr(&neighbours, 0),igraph_vector_e_ptr(&neighbours, degree));
  igraph_vector_destroy(&neighbours);

  #ifdef DEBUG
    cerr << "Number of edges: " << _cached_neighs->size() << endl;
  #endif

  #ifdef DEBUG
    cerr << "exit void Graph::cache_neighbours(" << v << ", " << mode << ");" << endl;
  #endif
}

vector< size_t > const& Graph::get_neighbours(size_t v, igraph_neimode_t mode)
{
  switch (mode)
  {
    case IGRAPH_IN:
      if (this->_current_node_cache_neigh_from != v)
      {
        cache_neighbours(v, mode);
        this -> _current_node_cache_neigh_from = v;
      }
      #ifdef DEBUG
        cerr << "Returning " << this->_cached_neighs_from.size() << " incoming neighbours" << endl;
      #endif
      return this->_cached_neighs_from;
    case IGRAPH_OUT:
      if (this->_current_node_cache_neigh_to != v)
      {
        cache_neighbours(v, mode);
        this -> _current_node_cache_neigh_to = v;
      }
      #ifdef DEBUG
        cerr << "Returning " << this->_cached_neighs_to.size() << " incoming neighbours" << endl;
      #endif
      return this->_cached_neighs_to;
    case IGRAPH_ALL:
      if (this->_current_node_cache_neigh_all != v)
      {
        cache_neighbours(v, mode);
        this->_current_node_cache_neigh_all = v;
      }
      #ifdef DEBUG
        cerr << "Returning " << this->_cached_neighs_all.size() << " incoming neighbours" << endl;
      #endif
      return this->_cached_neighs_all;
  }
  throw Exception("Invalid mode for getting neighbours.");
}

/********************************************************************************
 * This should return a random neighbour in O(1)
 ********************************************************************************/
size_t Graph::get_random_neighbour(size_t v, igraph_neimode_t mode)
{
  size_t node=v;
  size_t rand_neigh = -1;

  if (this->degree(v, mode) <= 0)
    throw Exception("Cannot select a random neighbour for an isolated node.");

  if (igraph_is_directed(this->_graph) && mode != IGRAPH_ALL)
  {
    if (mode == IGRAPH_OUT)
    {
      // Get indices of where neighbours are
      size_t cum_degree_this_node = (size_t) VECTOR(this->_graph->os)[node];
      size_t cum_degree_next_node = (size_t) VECTOR(this->_graph->os)[node+1];
      // Get a random index from them
      size_t rand_neigh_idx = get_random_int(cum_degree_this_node, cum_degree_next_node - 1);
      // Return the neighbour at that index
      #ifdef DEBUG
        cerr << "Degree: " << this->degree(node, mode) << " diff in cumulative: " << cum_degree_next_node - cum_degree_this_node << endl;
      #endif
      rand_neigh = VECTOR(this->_graph->to)[ (size_t)VECTOR(this->_graph->oi)[rand_neigh_idx] ];
    }
    else if (mode == IGRAPH_IN)
    {
      // Get indices of where neighbours are
      size_t cum_degree_this_node = (size_t) VECTOR(this->_graph->is)[node];
      size_t cum_degree_next_node = (size_t) VECTOR(this->_graph->is)[node+1];
      // Get a random index from them
      size_t rand_neigh_idx = get_random_int(cum_degree_this_node, cum_degree_next_node - 1);
      #ifdef DEBUG
        cerr << "Degree: " << this->degree(node, mode) << " diff in cumulative: " << cum_degree_next_node - cum_degree_this_node << endl;
      #endif
      // Return the neighbour at that index
      rand_neigh = VECTOR(this->_graph->from)[ (size_t)VECTOR(this->_graph->ii)[rand_neigh_idx] ];
    }
  }
  else
  {
    // both in- and out- neighbors in a directed graph.
    size_t cum_outdegree_this_node = (size_t)VECTOR(this->_graph->os)[node];
    size_t cum_indegree_this_node  = (size_t)VECTOR(this->_graph->is)[node];

    size_t cum_outdegree_next_node = (size_t)VECTOR(this->_graph->os)[node+1];
    size_t cum_indegree_next_node  = (size_t)VECTOR(this->_graph->is)[node+1];

    size_t total_outdegree = cum_outdegree_next_node - cum_outdegree_this_node;
    size_t total_indegree = cum_indegree_next_node - cum_indegree_this_node;

    size_t rand_idx = get_random_int(0, total_outdegree + total_indegree - 1);

    #ifdef DEBUG
      cerr << "Degree: " << this->degree(node, mode) << " diff in cumulative: " << total_outdegree + total_indegree << endl;
    #endif
    // From among in or out neighbours?
    if (rand_idx < total_outdegree)
    { // From among outgoing neighbours
      size_t rand_neigh_idx = cum_outdegree_this_node + rand_idx;
      rand_neigh = VECTOR(this->_graph->to)[ (size_t)VECTOR(this->_graph->oi)[rand_neigh_idx] ];
    }
    else
    { // From among incoming neighbours
      size_t rand_neigh_idx = cum_indegree_this_node + rand_idx - total_outdegree;
      rand_neigh = VECTOR(this->_graph->from)[ (size_t)VECTOR(this->_graph->ii)[rand_neigh_idx] ];
    }
  }

  return rand_neigh;
}

/****************************************************************************
  Creates a graph with communities as node and links as weights between
  communities.

  The weight of the edges in the new graph is simply the sum of the weight
  of the edges between the communities. The self weight of a node (i.e. the
  weight of its self loop) is the internal weight of a community. The size
  of a node in the new graph is simply the size of the community in the old
  graph.
*****************************************************************************/
Graph* Graph::collapse_graph(MutableVertexPartition* partition)
{
  #ifdef DEBUG
    cerr << "Graph* Graph::collapse_graph(vector<size_t> membership)" << endl;
  #endif
  size_t m = this->ecount();

  #ifdef DEBUG
    cerr << "Current graph has " << n << " nodes and " << m << " edges." << endl;
    cerr << "Collapsing to graph with " << partition->nb_communities() << " nodes." << endl;
  #endif

  vector< map<size_t, double> > collapsed_edge_weights(partition->nb_communities());

  igraph_integer_t v, u;
  for (size_t e = 0; e < m; e++)
  {
    double w = this->edge_weight(e);
    igraph_edge(this->_graph, e, &v, &u);
    size_t v_comm = partition->membership((size_t)v);
    size_t u_comm = partition->membership((size_t)u);
    if (collapsed_edge_weights[v_comm].count(u_comm) > 0)
      collapsed_edge_weights[v_comm][u_comm] += w;
    else
      collapsed_edge_weights[v_comm][u_comm] = w;
  }

  // Now create vector for edges, first determined the number of edges
  size_t m_collapsed = 0;
  size_t n_collapsed = partition->nb_communities();

  for (vector< map<size_t, double> >::iterator itr = collapsed_edge_weights.begin();
       itr != collapsed_edge_weights.end(); itr++)
  {
      m_collapsed += itr->size();
  }

  igraph_vector_t edges;
  vector<double> collapsed_weights(m_collapsed, 0.0);
  double total_collapsed_weight = 0.0;

  #ifdef DEBUG
    cerr << "Creating " << m_collapsed << " new edges." << endl;
  #endif
  igraph_vector_init(&edges, 2*m_collapsed); // Vector or edges with edges (edge[0], edge[1]), (edge[2], edge[3]), etc...

  size_t e_idx = 0;
  for (size_t v = 0; v < n_collapsed; v++)
  {
    for (map<size_t, double>::iterator itr = collapsed_edge_weights[v].begin();
         itr != collapsed_edge_weights[v].end(); itr++)
    {
      size_t u = itr->first;
      double w = itr->second;
      VECTOR(edges)[2*e_idx] = v;
      VECTOR(edges)[2*e_idx+1] = u;
      collapsed_weights[e_idx] = w;
      total_collapsed_weight += w;
      if (e_idx >= m_collapsed)
        throw Exception("Maximum number of possible edges exceeded.");
      // next edge
      e_idx += 1;
    }
  }

  // Create graph based on edges
  igraph_t* graph = new igraph_t();
  igraph_create(graph, &edges, n_collapsed, this->is_directed());
  igraph_vector_destroy(&edges);

  if ((size_t) igraph_vcount(graph) != partition->nb_communities())
    throw Exception("Something went wrong with collapsing the graph.");

  // Calculate new node sizes
  vector<size_t> csizes(n_collapsed, 0);
  for (size_t c = 0; c < partition->nb_communities(); c++)
    csizes[c] = partition->csize(c);

  Graph* G = new Graph(graph, collapsed_weights, csizes, this->_correct_self_loops);
  G->_remove_graph = true;
  #ifdef DEBUG
    cerr << "exit Graph::collapse_graph(vector<size_t> membership)" << endl << endl;
  #endif
  return G;
}<|MERGE_RESOLUTION|>--- conflicted
+++ resolved
@@ -470,32 +470,6 @@
   igraph_vector_init(&incident_edges, degree);
   igraph_incident(this->_graph, &incident_edges, v, mode);
 
-<<<<<<< HEAD
-    // If it is an edge to the requested community
-    #ifdef DEBUG
-      size_t u_comm = (*membership)[u];
-    #endif
-    if ((*membership)[u] == comm)
-    {
-      size_t e = VECTOR(incident_edges)[i];
-      // Get the weight of the edge
-      double w = this->_edge_weights[e];
-      #ifdef DEBUG
-        cerr << "\t" << "Sum edge (" << v << "-" << u << "), Comm (" << comm << "-" << u_comm << ") weight: " << w << "." << endl;
-      #endif
-      // Self loops appear twice here if the graph is undirected, so divide by 2.0 in that case.
-      if (u == v && !this->is_directed())
-          w /= 2.0;
-
-      total_w += w;
-    }
-    #ifdef DEBUG
-    else
-    {
-      cerr << "\t" << "Ignore edge (" << v << "-" << u << "), Comm (" << comm << ") weight: " << this->_edge_weights[VECTOR(incident_edges)[i]] << "." << endl;
-    }
-    #endif
-=======
   vector<size_t>* _cached_neigh_edges = NULL;
   switch (mode)
   {
@@ -511,7 +485,6 @@
       this->_current_node_cache_neigh_edges_all = v;
       _cached_neigh_edges = &(this->_cached_neigh_edges_all);
       break;
->>>>>>> 768b7f9b
   }
   _cached_neigh_edges->assign(igraph_vector_e_ptr(&incident_edges, 0),
                               igraph_vector_e_ptr(&incident_edges, degree));
